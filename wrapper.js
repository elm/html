--- conflicted
+++ resolved
@@ -36,36 +36,20 @@
         return object;
     }
 
-<<<<<<< HEAD
-    function eventNode(name, attributes, properties, handlers, contents) {
-        var attrs = {};
-        while (attributes.ctor !== '[]') {
-            var attribute = attributes._0;
-            attrs[attribute.key] = attribute.value;
-            attributes = attributes._1;
-        }
-
-        // fix cursor bug
-        if (name === 'input' && 'value' in attrs && attrs.value !== undefined && !isHook(attrs.value)) {
-          attrs.value = SoftSetHook(attrs.value);
-        }
-
-        var props = {};
-        while (properties.ctor !== '[]') {
-            var property = properties._0;
-            props[property.key] = property.value;
-            properties = properties._1;
-        }
-        attrs.style = props;
-        while (handlers.ctor !== '[]') {
-            var handler = handlers._0;
-            attrs[handler.eventName] = DataSetHook(handler.eventHandler);
-            handlers = handlers._1;
-        }
-=======
     function node(name, attributes, contents) {
         var attrs = listToObject(attributes);
->>>>>>> 15032002
+
+        // ensure that setting text of an input does not move the cursor
+        var useSoftSet =
+            name === 'input'
+            && 'value' in attrs
+            && attrs.value !== undefined
+            && !isHook(attrs.value);
+
+        if (useSoftSet) {
+            attrs.value = SoftSetHook(attrs.value);
+        }
+
         return new VNode(name, attrs, List.toArray(contents));
     }
 
